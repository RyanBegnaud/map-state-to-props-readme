--- conflicted
+++ resolved
@@ -9,61 +9,36 @@
 
 ## Use the Provider component from React Redux
 
-<<<<<<< HEAD
-The reason why the application did not re-render previously is because our __React__ 
-and __Redux__ libraries could not properly communicate to each other to specify 
+The reason why the application did not re-render previously is because our **React** 
+and **Redux** libraries could not properly communicate to each other to specify 
 that a change in the store's state occurred. Luckily, we can use the 
-__React Redux__ library to get React and Redux talking to one another. The 
+**React Redux** library to get React and Redux talking to one another. The 
 `redux` and `react-redux` packages are already included in this lesson's 
 `package.json` file, so all you need to do is run `npm install && npm start` 
 to get started.
 
-The __React Redux__ library gives us access to a component called the __Provider__.
+The **React Redux** library gives us access to a component called the **Provider**.
 This component does two things for us. First, it will make the store available
 to nested components once they have been configured using a second method 
-provided by the __React Redux__ library, __connect()__ -- more on that later. The 
-second thing it does for us is to alert our __Redux__ app when there has been 
-a change in state, which will then re-render our __React__ app. 
-
-Let's give it a shot. The first step in getting it working is to import __Provider__
-from __React Redux__ then wrap the __Provider__ component around our `App` component. 
-=======
-The reason why the application did not re-render previously is because our
-**React** and **Redux** libraries could not properly communicate to each other
-correctly to specify that a change in the store's state occurred. Luckily, we
-can use the **React Redux** library to get React and Redux talking to one
-another. Run `npm install react-redux --save` to install it and add to our
-`package.json`.
-
-The **React Redux** library gives access to a component called the **Provider**.
-The **Provider** is a component that comes from our **React Redux** library. It
-wraps around our **App** component. It does two things for us. The first is that
-it will alert our **Redux** app when there has been a change in state, and this
-will re-render our **React** app. Let's give it a shot.
-
->>>>>>> 909c83a0
+provided by the **React Redux** library, **connect()** — more on that later. The 
+second thing it does for us is to alert our **Redux** app when there has been 
+a change in state, which will then re-render our **React** app. 
+
+The first step in getting it working is to import **Provider** from **React Redux**
+then wrap the **Provider** component around our **App** component. 
+
 Let's add the following code to our `src/index.js` file:
 
 ```jsx
 // ./src/index.js
 
-<<<<<<< HEAD
-import React from 'react';
-import ReactDOM from 'react-dom';
-import { createStore } from 'redux';
-import { Provider } from 'react-redux'; /* code change */
-import counterReducer from './reducers/counterReducer.js';
-import App from './App';
-import './index.css';
-=======
 import React from "react";
 import ReactDOM from "react-dom";
 import { createStore } from "redux";
 import { Provider } from "react-redux"; /* code change */
-import shoppingListItemReducer from "./reducers/shoppingListItemReducer";
+import counterReducer from "./reducers/counterReducer.js";
 import App from "./App";
 import "./index.css";
->>>>>>> 909c83a0
 
 const store = createStore(
   counterReducer,
@@ -81,18 +56,11 @@
 
 We just did a few things here:
 
-<<<<<<< HEAD
-* We imported `Provider` from __React Redux__
-* We used `Provider` to wrap our React application
-* Instead of passing our store instance directly into the __App__ component, we 
-are now passing it into `Provider` as a prop, which will make it available to 
-other components (after some additional configuration).
-
-=======
 - We imported `Provider` from React Redux
 - We used `Provider` to wrap our React application
-- We passed our store instance into `Provider` as a prop, making it available to all of our other components.
->>>>>>> 909c83a0
+- Instead of passing our store instance directly into the **App** component, we 
+are now passing it in to `Provider` as a prop, which will make it available to 
+other components (after some additional configuration).
 
 ### Step 2: Connecting The Container Component to Store
 
@@ -105,29 +73,15 @@
 
 #### Using the `connect()` function
 
-<<<<<<< HEAD
 Connecting a component to the store means that it will be able to get data from
 the store's internal state. It also means that it will be told to re-render and 
 get new data when that state changes. 
-=======
-For a component to be connected to the store, i.e. to be able to get data from
-the store's internal state and to be told to re-render and get new data when
-that state changes, we will use the **connect()** function made available to us
-by React Redux.
-
-Here's how it works:
->>>>>>> 909c83a0
-
-Let's open up `./src/App.js` so we can get the __App__ componenet connected. First, 
-we need to import the __connect()__ function from __React Redux__: 
-
-<<<<<<< HEAD
-```javascript
-//./src/App.js
-=======
+
+Let's open up `./src/App.js` so we can get the **App** componenet connected. First, 
+we need to import the **connect()** function from **React Redux**:
+
 ```jsx
 // ./src/App.js
->>>>>>> 909c83a0
 
 import React, { Component } from "react";
 import { connect } from "react-redux"; /* code change */
@@ -137,18 +91,17 @@
 ```
 
 Next, we need to modify our `render` and `handleOnClick` methods to reflect the 
-fact that the store is no longer being passed directly to __App__ from `index.js`:
-
-
-```javascript
+fact that the store is no longer being passed directly to **App** from `index.js`:
+
+
+```jsx
 ...
 
 class App extends Component {
-<<<<<<< HEAD
 
 	handleOnClick = () => {
 		this.props.dispatch({
-		  type: 'INCREASE_COUNT',
+		  type: "INCREASE_COUNT",
 		});
 	}
 
@@ -166,28 +119,11 @@
 ```
 
 Finally, let's create a new method, `mapStateToProps`, and modify our export 
-statement to use __connect__ to wire everything together:
-
-
-```javascript
-...
-=======
-  handleOnClick() {
-    this.props.dispatch({
-      type: "INCREASE_COUNT",
-    });
-  }
-
-  render() {
-    return (
-      <div className="App">
-        <button onClick={() => this.handleOnClick()}>Click</button>
-        <p>{this.props.items.length}</p>
-      </div>
-    );
-  }
-}
->>>>>>> 909c83a0
+statement to use **connect** to wire everything together:
+
+
+```jsx
+...
 
 const mapStateToProps = (state) => {
 	return { clicks: state.clicks };
@@ -197,17 +133,10 @@
 ```
 
 Holy cow those last few lines are confusing. Let's see if we can understand
-<<<<<<< HEAD
-them. Remember that we have two goals here: (a) to only re-render our __App__
+them. Remember that we have two goals here: (a) to only re-render our **App**
 component when specific changes to the state occur, and (b) to only provide the
-needed slice of the state to our __App__ component. So we will need (1) a
+needed slice of the state to our **App** component. So we will need (1) a
 function that listens to every change in the store and then (2) accesses the
-=======
-them. Remember, that we have two goals here: (a) to only re-render our **App**
-component when specific changes to the state occur, and (b) to only provide the
-slice of the state that we need to our **App** component. So we will need (1) a
-function that listens to every change in the store and then (2) filters out the
->>>>>>> 909c83a0
 changes relevant to a particular component to (3) provide to that component.
 That's exactly what's happening here. Let's go through what is doing what.
 
@@ -217,9 +146,8 @@
 
 The connect function is taking care of task 1; it is synced up to our store,
 listening to each change in the state that occurs. When a change occurs, it
-<<<<<<< HEAD
-calls a function *that we write* called __mapStateToProps()__, and in
-__mapStateToProps()__ we specify exactly which slice of the state we want to
+calls a function _that we write_ called **mapStateToProps()**, and in
+**mapStateToProps()** we specify exactly which slice of the state we want to
 provide to our component. Here, we want to provide `state.clicks`, and allow our
 component to have access to them through a prop called clicks. We are then able 
 to render the number of clicks in our `render` method using `this.props.clicks`. 
@@ -227,29 +155,29 @@
 
 Next we have to say which component in our application we are providing this 
 data to. You can see that we write `connect(mapStateToProps)(App)` to specify 
-that we are connecting this state to the __App__ component. In the end, the 
-__connect()__ method returns a new component which looks like the __App__ 
+that we are connecting this state to the **App** component. In the end, the 
+**connect()** method returns a new component which looks like the **App**
 component we wrote, but is connected up to receive the correct data. This new
 component is the component we wish to export. 
 
-**Note:** We didn't have to import anything to define a __mapStateToProps()__ 
+**Note:** We didn't have to import anything to define a **mapStateToProps()** 
 function! We wrote that function ourselves.
 
 Once we've made all the changes, our final code should look like this:
 
-```javascript
+```jsx
 // ./src/App.js
 
-import React, { Component } from 'react';
-import { connect } from 'react-redux'; 
-
-import './App.css';
+import React, { Component } from "react";
+import { connect } from "react-redux"; 
+
+import "./App.css";
 
 class App extends Component {
 
 	handleOnClick = () => {
 		this.props.dispatch({
-		  type: 'INCREASE_COUNT',
+		  type: "INCREASE_COUNT",
 		});
 	}
 
@@ -263,20 +191,7 @@
 	}
 }
 
-=======
-calls a function _that we write_ called **mapStateToProps()**, and in
-**mapStateToProps()** we specify exactly which slice of the state we want to
-provide to our component. Here, we want to provide `state.items`, and allow our
-component to have access to them through a prop called items. So that completes
-task 2. Then we have to say which component in our application we are providing
-this data to: you can see that we write `connect(mapStateToProps)(App)` to
-specify that we are connecting this state to the **App** component. Finally
-this entire **connect()** method returns a new component, it looks like the
-**App** component we wrote, but now it also receives the correct data. This is
-the component we wish to export. So at the bottom of the file, you see:
-
-```jsx
->>>>>>> 909c83a0
+
 const mapStateToProps = (state) => {
 	return { clicks: state.clicks };
 };
@@ -285,59 +200,38 @@
 
 ```
 
-<<<<<<< HEAD
-
-Ok, __mapStateToProps()__ and __connect()__ is very confusing; we'll be digging
-through it more in upcoming lessons.  But for now, let's boot up our application, 
-click the button, and verify that we can finally get our application to re-render. 
-
-=======
-**Note:** We didn't have to import anything to define a **mapStateToProps()** function! We
-wrote that function ourselves.
-
-Finally, in our **mapStateToProps()** function we are saying that we are
-providing a new prop called items, so in our **App** component, that is the prop
-we want to reference.
-
-Ok, **mapStateToProps()** and **connect()** is very confusing, so we'll go dig
-through it some more. But for now, let's boot up our application, click the
-button, and see if we can finally get our application to render. Ok, it works -
-our component now properly re-renders!
->>>>>>> 909c83a0
+There's a lot to absorb here about using **mapStateToProps()** and **connect()**;
+we'll be digging through it more in upcoming lessons.  But for now, let's boot up
+our application, click the button, and verify that we can finally get our
+application to re-render. 
 
 #### A Note on `dispatch`
 
-In the example code for App, you may have noticed something odd:
+In the example code for **App**, you may have noticed something odd:
 
 ```js
 handleOnClick = () => {
   this.props.dispatch({
-    type: 'INCREASE_COUNT',
+    type: "INCREASE_COUNT",
   });
 }
 ```
 
 We have a prop named dispatch! But where did it come from if it's a prop? We
 will go into greater detail later, but `dispatch` is automatically provided
-by `connect` if it is missing a _second_ argument. That second argument is
-reserved for `mapDispatchToProps`, which allows us to customize how we send
-actions to our reducer. Without the second argument we will still be able to
-use `dispatch` on any component wrapped with `connect`.
+by `connect` if `connect` is missing its _second_ argument. That second
+argument is reserved for `mapDispatchToProps`, which allows us to customize
+how we send actions to our reducer. But even without the second argument, we
+will still be able to use `dispatch` on any component wrapped with `connect`.
 
 ## Conclusion
 
 We learned of two new pieces of **React Redux** middleware: **connect()** and
 **Provider**. The two pieces work hand in hand. **Provider** ensures that our
 entire React application can potentially access data from the store. Then
-<<<<<<< HEAD
-__connect()__, allows us to specify which data we are listening to (through
+**connect()**, allows us to specify which data we are listening to (through
 mapStateToProps), and which component we are providing the data to. So when 
 you see lines like this:
-=======
-**connect()**, allows us to specify which data we are listening to (through
-mapStateToProps), and which component we are providing the data. So when you see
-lines like this:
->>>>>>> 909c83a0
 
 ```jsx
 const mapStateToProps = (state) => {
@@ -347,22 +241,12 @@
 connect(mapStateToProps)(App);
 ```
 
-<<<<<<< HEAD
-That is saying connect the data in __mapStateToProps()__ (the clicks portion of
-the state) to the __App__ component. And the __App__ component can access that
+This is saying connect the data in **mapStateToProps()** (the clicks portion of
+the state) to the **App** component. And the **App** component can access that
 state with `this.props.clicks`. 
 
-Don't fret if you still feel hazy on __connect()__ and __mapStateToProps()__. 
+Don't fret if you still feel hazy on **connect()** and **mapStateToProps()**. 
 This is a new middleware api that takes time to learn. We won't introduce any 
 new material in the next code along, we'll just try to deepen our understanding 
 of the material covered in this section. First, please take at least a 15 minute 
-break before moving on.  
-=======
-That is saying connect the data in **mapStateToProps()** (the items portion of
-the state) to the **App** component. And the **App** component can access that
-state with `this.props.items`. Don't fret if you still feel hazy on
-**connect()** and **mapStateToProps()**. This is a new middleware api that takes
-time to learn. We won't introduce any new material in the next code along, we'll
-just try to deepen our understanding of the material covered in this section.
-First, please take at least a 15 minute break before moving on.
->>>>>>> 909c83a0
+break before moving on.